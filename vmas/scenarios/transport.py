--- conflicted
+++ resolved
@@ -302,62 +302,17 @@
 
         # TODO(Kevin): double-check that agent_collision_rew works across all agents (and we're not just logging 1 agent's penalties)
         return {"dist_to_goal": dist_to_goal, "dist_to_pkg": dist_to_pkg, "success_rate": success_rate,
-<<<<<<< HEAD
-                "curiosity_state": self.curiosity_state(agent), "environment_state": self.environment_state(agent)}
-    
-    def partial_observation(self, agent: Agent):
-=======
                 "curiosity_state": self.curiosity_state(agent),
-                "agent_collision_rew": agent.agent_collision_rew}
+                "agent_collision_rew": agent.agent_collision_rew,
+                "environment_state": self.environment_state(agent)}
 
     def get_capability_repr(self, agent: Agent):
->>>>>>> 76472fc7
         """
         Get capability representation:
             raw = raw multiplier values
             relative = zero-meaned (taking mean of team into account)
             mixed = raw + relative (concatenated)
         """
-<<<<<<< HEAD
-         # get positions of all entities in this agent's reference frame
-        package_obs = []
-        out_of_obs_val = -0.0001 # default value used for out-of-observation data in the observation vector
-        for i, package in enumerate(self.packages):
-            # box starting position and goal position alway part of the observation
-            package_obs.append(self.og_package_positions[i])
-            package_obs.append(package.on_goal.unsqueeze(-1))
-            
-            mask = (torch.linalg.vector_norm(package.state.pos - agent.state.pos, dim=-1) < self.package_observation_radius)
-            pkg_state_vec = package.state.pos.clone()
-            pkg_vel_vec = package.state.vel.clone()
-            pkg_dist_to_goal_vec = package.state.pos - package.goal.state.pos
-            agent_dist_to_pkg_vec = package.state.pos - agent.state.pos
-            
-            pkg_state_vec[~mask] = out_of_obs_val
-            pkg_vel_vec[~mask] = out_of_obs_val
-            pkg_dist_to_goal_vec[~mask] = out_of_obs_val
-            agent_dist_to_pkg_vec[~mask] = out_of_obs_val
-
-            package_obs.append(pkg_state_vec)
-            package_obs.append(pkg_vel_vec)
-            package_obs.append(pkg_dist_to_goal_vec)
-            package_obs.append(agent_dist_to_pkg_vec)          
-
-        capability_repr = self.get_capability_rep(agent)
-        return torch.cat(
-            [
-                agent.state.pos,
-                agent.state.vel,
-                *package_obs,
-                *capability_repr
-            ],
-            dim=-1,
-        )
-
-    def get_capability_rep(self, agent: Agent):
-        """Get the capbility represetnation for the agent"""
-=======
->>>>>>> 76472fc7
         if self.capability_representation == "raw":
             # agent's normal capabilities
             u_mult = agent.u_multiplier
