--- conflicted
+++ resolved
@@ -77,11 +77,8 @@
         self.n_packages = kwargs.get("n_packages", 1)
         self.package_width = kwargs.get("package_width", 0.15)
         self.package_length = kwargs.get("package_length", 0.15)
-<<<<<<< HEAD
-        self.package_mass = kwargs.get("package_mass", 50)
-=======
         self.package_rotatable = kwargs.get("package_rotatable", True)
->>>>>>> 0cc0fa65
+        self.package_mass = kwargs.get("package_mass", 10)
 
         # partial obs
         self.partial_observations = kwargs.get("partial_observations", True)
